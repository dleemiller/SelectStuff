--- conflicted
+++ resolved
@@ -130,15 +130,8 @@
     "\n",
     "from news_app import NewsAppSignature\n",
     "\n",
-<<<<<<< HEAD
-    "training\n",
-    "scorer = WordLlamaScorer.from_signature(\n",
-    "    NewsAppSignature, skip_fields=[\"article_text\", \"reasoning\"]\n",
-    ")\n",
-=======
     "# training\n",
     "scorer = WordLlamaScorer.from_signature(NewsAppSignature, skip_fields=[\"article_text\", \"reasoning\"])\n",
->>>>>>> b59e9ff6
     "\n",
     "\n",
     "teleprompter = MIPROv2(\n",
